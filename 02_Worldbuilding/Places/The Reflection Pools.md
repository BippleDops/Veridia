---
<<<<<<< HEAD
tags:
- aquabyssos
- location
- stub
status: stub
world: Aquabyssos
type: Location
created_by: auto-stub
created: 2025-08-08 - Category/Place
MyContainer: None
MyCategory: Unknown
obsidianUIMode: preview
updated: '2025-08-11T13:08:50.808396+00:00'
danger_level: Moderate
=======
title: "The Reflection Pools"
type: location
tags: [location, aquabyssos, mystical-site, divination, mirror-realm, planar-crossing, oracle]
status: "complete"
world: "Aquabyssos"
created: 2025-08-08
updated: 2025-08-11
>>>>>>> 6ccd5da4
---




# The Reflection Pools

<<<<<<< HEAD
> Stub placeholder generated automatically to satisfy existing links. Flesh out content after Phase 10 validation.


## Connections

- [[Reflection Pools - Surgical Theater]]


## Overview


TODO


## History


TODO


## Layout


TODO


## Notables


TODO


## Threats


TODO


## Hooks


TODO
=======
*Where every choice not taken shimmers in the water*

## Overview

Hidden in the Twilight Depths between the Sunken Palace and the Whispering Trenches, the Reflection Pools are a series of thirteen interconnected basins where the boundaries between possibility and actuality grow thin. Each pool shows not what is, but what could be—or what could have been. The site serves as Aquabyssos's premier divination center, though its revelations often drive visitors to madness or despair.

The Pools predate recorded history, possibly existing before water itself. They are maintained by the Order of Mirrors, blind oracles who navigate by reading the ripples of possibility. Politicians, lovers, generals, and desperate souls all make pilgrimages here, though few leave with the answers they sought.

## Physical Description

### The Approach
Reaching the Reflection Pools requires navigating the Corridor of Choices, a winding tunnel where each fork represents a significant decision in the visitor's life:
- **Length**: 3 miles of branching passages
- **Branches**: Unique to each visitor
- **Navigation**: Cannot be mapped—changes with each journey
- **Time**: Takes exactly as long as needed for contemplation

### The Thirteen Pools

#### Pool of What Was Never Born
**Diameter**: 30 feet
**Depth**: 3 inches (appears infinite)
**Reveals**: Children never conceived, ideas never spoken
**Danger**: Viewers may become obsessed with impossible offspring

#### Pool of Roads Not Taken  
**Diameter**: 45 feet
**Depth**: Variable (changes with regret)
**Reveals**: Lives shaped by different choices
**Danger**: Temporal paradox if viewer tries to change past

#### Pool of Words Unspoken
**Diameter**: 20 feet
**Depth**: Silent
**Reveals**: Conversations that should have happened
**Danger**: Compulsion to speak everything always

#### Pool of Wars Unfought
**Diameter**: 100 feet
**Depth**: Blood-warm
**Reveals**: Conflicts avoided or unleashed
**Danger**: Tactical knowledge that shouldn't exist

#### Pool of Love Unrequited
**Diameter**: Two interlinked circles
**Depth**: Tear-salt concentration
**Reveals**: Relationships that never began
**Danger**: Heartbreak can be literally fatal

#### Pool of Deaths Unchosen
**Diameter**: 6 feet (coffin-shaped)
**Depth**: Unknown
**Reveals**: How you could have died
**Danger**: May show your actual death

#### Pool of Lies Unbelieved
**Diameter**: Constantly shifting
**Depth**: Deceptive
**Reveals**: Falsehoods that could have been accepted as truth
**Danger**: Cannot distinguish truth from lies afterward

#### Pool of Gods Unworshipped
**Diameter**: 77 feet
**Depth**: Devotion-deep
**Reveals**: Deities that might have been
**Danger**: May create new gods through observation

#### Pool of Crimes Uncommitted
**Diameter**: 13 feet
**Depth**: Guilty conscience
**Reveals**: Evil acts narrowly avoided
**Danger**: Phantom guilt for things never done

#### Pool of Kindness Unshown
**Diameter**: Expanding slowly
**Depth**: Warm embrace
**Reveals**: Moments where compassion failed
**Danger**: Overwhelming empathy paralysis

#### Pool of Knowledge Unlearned
**Diameter**: Library-vast
**Depth**: Scholar-deep
**Reveals**: Information that could have been known
**Danger**: Brain cannot hold all possibilities

#### Pool of Courage Unfound
**Diameter**: Shrinking when observed
**Depth**: Fear-frozen
**Reveals**: Bravery that failed to manifest
**Danger**: Permanent cowardice or reckless bravery

#### The Central Pool (The Mirror of Maybe)
**Diameter**: Perfect circle, 50 feet
**Depth**: Reflects the viewer
**Reveals**: The self that could be
**Danger**: May exchange places with reflection

### Environmental Features

**The Possibility Mist**
- Vapor rising from pools shows fleeting alternatives
- Breathing it causes mild temporal dissociation
- Condensation forms prophecies on surfaces
- Different colors indicate probability strength

**The Echo Chamber**
- Natural acoustics amplify whispered maybes
- Each word spoken creates ripples in nearest pool
- Lies cannot be spoken here—they emerge as truth
- Questions asked aloud sometimes answer themselves

**The Probability Garden**
- Coral formations that grow into different shapes simultaneously
- Plants that are simultaneously blooming and dead
- Fish that swim in multiple directions at once
- Touching anything causes quantum collapse to single state

## Inhabitants

### The Order of Mirrors

**High Oracle Serendipity Twelve-Lives**
Leader of the Order, who exists in twelve possible versions simultaneously:

**Serendipity Twelve-Lives** (CR 15)
*Medium humanoid (human), true neutral*

**Armor Class** 15 (foresight)
**Hit Points** 135 (18d8 + 54)
**Speed** 30 ft., swim 30 ft.

STR 9 (-1), DEX 14 (+2), CON 16 (+3), INT 20 (+5), WIS 24 (+7), CHA 18 (+4)

**Saving Throws** Int +10, Wis +12, Cha +9
**Skills** Arcana +10, History +10, Insight +17, Perception +12, Religion +10
**Damage Resistances** psychic
**Condition Immunities** surprised
**Senses** blindsight 60 ft. (blind beyond this radius), passive Perception 22
**Languages** All
**Challenge** 15 (13,000 XP)

**Twelve-Fold Existence.** Serendipity exists in twelve parallel versions. When she would take damage, roll a d12. On a 12, the damage happens to a different version and she takes no damage.

**Probability Sight.** Serendipity can see all possible actions a creature might take in the next minute. She has advantage on all saving throws and cannot be surprised.

**Quantum Uncertainty.** Serendipity's exact position is uncertain. Attack rolls against her have disadvantage.

**Spellcasting.** Serendipity is an 18th-level spellcaster. Her spellcasting ability is Wisdom (spell save DC 20, +12 to hit with spell attacks). She has the following spells prepared:

Cantrips (at will): *guidance*, *mending*, *sacred flame*, *spare the dying*, *thaumaturgy*
1st level (4 slots): *bless*, *command*, *detect magic*, *identify*
2nd level (3 slots): *augury*, *calm emotions*, *detect thoughts*, *see invisibility*
3rd level (3 slots): *clairvoyance*, *dispel magic*, *speak with dead*
4th level (3 slots): *divination*, *freedom of movement*, *locate creature*
5th level (3 slots): *commune*, *legend lore*, *scrying*
6th level (1 slot): *find the path*, *true seeing*
7th level (1 slot): *etherealness*, *plane shift*
8th level (1 slot): *antimagic field*, *feeblemind*
9th level (1 slot): *foresight*, *time stop*

**Actions**
**Multiattack.** Serendipity makes two Possibility Strike attacks.

**Possibility Strike.** *Melee Spell Attack:* +12 to hit, reach 5 ft., one target. *Hit:* 22 (5d8) force damage, and the target must succeed on a DC 20 Wisdom saving throw or be stunned as they experience all possible outcomes of the attack simultaneously.

**Show the Paths (Recharge 5-6).** Serendipity forces a creature within 60 feet to see all their possible futures at once. The target must make a DC 20 Wisdom saving throw. On a failure, they take 55 (10d10) psychic damage and are paralyzed for 1 minute as they process infinite possibilities. On a success, they take half damage and gain advantage on all rolls for 1 minute as they see the optimal path.

**Legendary Actions**
Serendipity can take 3 legendary actions, choosing from the options below.
- **Glimpse.** Serendipity learns one possible action a creature within 60 feet might take.
- **Shift.** Serendipity moves to a slightly different probability, moving up to 15 feet without provoking opportunity attacks.
- **Prophesy (Costs 2 Actions).** Serendipity speaks a prophecy about one creature she can see. For the next minute, whenever that creature rolls a 1, they can reroll and must use the new result.

### Mirror Novices
Young oracles in training who tend the pools:
- Blindfolded to prevent madness
- Navigate by possibility currents
- Speak primarily in hypotheticals
- Age backwards when they make accurate prophecies

### The Reflected
Beings pulled from the pools—versions that could have been:
- Partially translucent
- Speak of histories that never happened
- Cannot exist long outside pool vicinity
- Sometimes replace their "real" versions

### Pool Guardians
Elemental beings of crystallized possibility:

**Possibility Elemental** (CR 9)
*Large elemental, unaligned*

**Armor Class** 16 (natural armor)
**Hit Points** 114 (12d10 + 48)
**Speed** 40 ft., swim 40 ft.

STR 18 (+4), DEX 14 (+2), CON 18 (+4), INT 10 (+0), WIS 15 (+2), CHA 12 (+1)

**Damage Resistances** bludgeoning, piercing, and slashing from nonmagical attacks
**Damage Immunities** poison
**Condition Immunities** exhaustion, paralyzed, petrified, poisoned, unconscious
**Senses** darkvision 60 ft., passive Perception 12
**Languages** Aquan, Primordial
**Challenge** 9 (5,000 XP)

**Quantum Form.** The elemental exists in multiple states simultaneously. When it takes damage, roll a d6. On a 6, the damage happens to an alternate version and the elemental takes no damage.

**Probability Aura.** Creatures within 10 feet of the elemental have disadvantage on attack rolls as their actions become uncertain.

**Actions**
**Multiattack.** The elemental makes two slam attacks.

**Slam.** *Melee Weapon Attack:* +8 to hit, reach 10 ft., one target. *Hit:* 17 (3d8 + 4) bludgeoning damage plus 9 (2d8) force damage.

**Possibility Storm (Recharge 5-6).** The elemental creates a 20-foot radius storm of conflicting realities. Each creature in the area must make a DC 16 Wisdom saving throw. On a failure, a creature takes 36 (8d8) psychic damage and rolls on the Possibility Storm table. On a success, they take half damage and no additional effect.

**Possibility Storm Table (d6)**
1. Creature exchanges positions with another random creature in the storm
2. Creature ages 1d10 years or becomes 1d10 years younger (50% chance each)
3. Creature's alignment shifts one step in a random direction for 1 hour
4. Creature forgets the last 24 hours
5. Creature gains a random memory from another creature in the storm
6. Creature splits into two versions for 1 minute (both controlled by player, but only one remains when effect ends)

## Divination Services

### Standard Consultations

**Simple Question** (100 gp)
- One yes/no question about probability
- 60% accurate
- No dangerous side effects

**Path Reading** (500 gp)
- Shows three possible futures based on choices
- 75% accurate for next month
- Minor temporal displacement possible

**Deep Viewing** (2,500 gp)
- Full exploration of alternative timeline
- 90% accurate but traumatic
- Requires Wisdom save or gain short-term madness

**Life Reflection** (10,000 gp)
- Complete view of all unchosen possibilities
- 100% accurate but dangerous
- Requires Wisdom save (DC 20) or gain long-term madness

### Forbidden Services

**Timeline Theft** (Priceless)
- Steal an outcome from another possibility
- Replaces current reality with alternative
- Creates paradoxes and attracts temporal predators

**Probability Assassination** (Soul Price)
- Eliminate someone from all possible timelines
- Requires sacrificing own possibilities
- User loses ability to make choices

**God-Glimpse** (Sanity Price)
- See reality from divine perspective
- Understand all possibilities simultaneously
- No mortal mind can survive intact

## Random Encounters (d20)

| Roll | Encounter |
|------|-----------|
| 1-2 | Mirror Novice offers cryptic advice |
| 3-4 | Reflected version of party member appears |
| 5-6 | Pool shows disturbing possible future |
| 7-8 | Possibility Elemental guards sacred pool |
| 9-10 | Desperate noble seeking to change the past |
| 11-12 | Temporal echo of future party appears warning of danger |
| 13-14 | Oracle having probability seizure needs help |
| 15-16 | Pool begins showing real-time events elsewhere |
| 17-18 | Rival adventuring party that could have existed |
| 19 | The pools all show the same terrible future |
| 20 | A god's reflection emerges from pool |

## Pool Properties and Effects

### Gazing Into Pools

**Duration and Effects Table**

| Time Gazing | Effect | Save DC |
|-------------|--------|---------|
| 1 round | See one possibility | None |
| 1 minute | See branching paths | WIS 10 |
| 10 minutes | Experience alternate life | WIS 15 |
| 1 hour | Lose sense of real timeline | WIS 20 |
| 8 hours | May exchange with reflection | WIS 25 |

### Pool Water Properties

**Possibility Water**
- Exists in multiple states until observed
- Drinking shows random possible future
- Can be bottled but degrades in 24 hours
- Used in divination magic and rituals

**Crafting Uses**:
- **Potion of Possibilities**: Reroll one roll within next hour
- **Oil of Other Outcomes**: Weapon can hit multiple timelines
- **Elixir of Elsewhen**: Briefly exist in two places
- **Draught of Different**: Temporarily gain alternate class feature

## Adventure Hooks

### The Stolen Timeline
Someone has been using the pools to steal favorable outcomes from other timelines, causing reality distortions. The party must track the thief through multiple possibilities and stop them before reality collapses.

### The Prophet's Paradox
A young oracle has seen their own death in every pool—except one that shows them destroying the Reflection Pools. The party must protect them while investigating if the prophecy is true or a manipulation.

### The Reflected Invasion
Alternate versions of significant NPCs have been emerging from the pools and replacing their originals. The party must determine which are real and why the barriers between possibilities are weakening.

### The Impossible Child
A child who was never born has emerged from the Pool of What Was Never Born, claiming to be the offspring of a party member. Their existence is causing reality paradoxes that threaten to unravel causality.

### The Council of Selves
A powerful wizard has gathered versions of themselves from twelve different timelines to form a council. They seek to use the Reflection Pools to merge all timelines where they exist into one where they are god-emperor.

## Treasures

### The Probability Compass
*Wondrous item, very rare (requires attunement)*
- Always points toward the most favorable outcome
- Three times per day, can reroll any d20 roll
- Cursed: Sometimes shows what you want, not what's best

### Mirrors of Maybe
*Wondrous item, rare*
- Set of 7 hand mirrors, each showing different possibility
- Can communicate with alternate selves
- Breaking a mirror may trap you in that possibility

### The Certainty Stone
*Wondrous item, legendary*
- Makes one declared action inevitable
- Single use, then crumbles
- The action WILL happen, regardless of consequences

### Schrodinger's Box
*Wondrous item, uncommon*
- Contents exist in superposition until opened
- 50% chance of containing what you need most
- 50% chance of containing what you fear most

## Environmental Hazards

### Probability Storms
- Random events from other timelines manifest
- Duration: 1d10 minutes
- Effects: Roll on wild magic table every round

### Temporal Whirlpools
- Drain years from those caught within
- Can age or de-age victims
- Sometimes transport to other timelines

### Reality Fractures
- Cracks where possibilities leak through
- Stepping through leads to alternate timeline
- May close suddenly, trapping travelers

### Quantum Locks
- Areas where no choices can be made
- All actions become predetermined
- Free will returns after leaving area

## The Deep Secrets

### The Truth of the Pools
Unknown to most, the Reflection Pools are not natural phenomena but prison cells. Each pool contains a trapped god from a timeline that was prevented from existing. The reflections are their attempts to escape into reality.

### The Thirteenth Pool's Purpose
The central pool doesn't show possibilities—it creates them. Every reflection that forms there becomes real somewhere. The Order of Mirrors actually works to prevent too many possibilities from spawning.

### The Price of Prophecy
Each prophecy made drains possibility from the future, making reality more rigid and predetermined. Too much divination could lock the timeline into an inescapable fate.

## DM Notes

### Running the Reflection Pools

**Preparation**:
- Create 3-5 alternate timelines for the campaign
- Prepare how major NPCs differ in each
- Consider what choices the PCs didn't make

**Showing Possibilities**:
- Be specific but not prescriptive
- Show consequences, not just events
- Make some possibilities clearly better/worse
- Include impossible but desired outcomes

**Managing Paradoxes**:
- Small paradoxes create minor inconveniences
- Medium paradoxes attract temporal predators
- Large paradoxes require divine intervention
- Campaign-ending paradoxes should be telegraphed

### Scaling Encounters
- **Level 1-5**: Simple consultations, minor visions
- **Level 6-10**: Deep viewing, meeting alternates
- **Level 11-15**: Timeline manipulation, major prophecies
- **Level 16-20**: Reality-altering possibilities

### Integration Ideas
- Make the pools a recurring element
- Have NPCs reference consulting them
- Use them to foreshadow campaign events
- Let players glimpse alternate campaigns

---

## See Also
- [[02_Worldbuilding/Groups/Order of Mirrors]]
- [[02_Worldbuilding/Lore/Quantum Magic Theory]]
- [[02_Worldbuilding/Places/The Twilight Depths]]
- [[03_Mechanics/Divination_Expanded]]
- [[03_Mechanics/Temporal_Mechanics_System]]

*"In the Reflection Pools, every maybe becomes a mirror, and every mirror tells a truth that never was."*
>>>>>>> 6ccd5da4
<|MERGE_RESOLUTION|>--- conflicted
+++ resolved
@@ -1,20 +1,4 @@
 ---
-<<<<<<< HEAD
-tags:
-- aquabyssos
-- location
-- stub
-status: stub
-world: Aquabyssos
-type: Location
-created_by: auto-stub
-created: 2025-08-08 - Category/Place
-MyContainer: None
-MyCategory: Unknown
-obsidianUIMode: preview
-updated: '2025-08-11T13:08:50.808396+00:00'
-danger_level: Moderate
-=======
 title: "The Reflection Pools"
 type: location
 tags: [location, aquabyssos, mystical-site, divination, mirror-realm, planar-crossing, oracle]
@@ -22,58 +6,11 @@
 world: "Aquabyssos"
 created: 2025-08-08
 updated: 2025-08-11
->>>>>>> 6ccd5da4
 ---
 
 
-
-
 # The Reflection Pools
 
-<<<<<<< HEAD
-> Stub placeholder generated automatically to satisfy existing links. Flesh out content after Phase 10 validation.
-
-
-## Connections
-
-- [[Reflection Pools - Surgical Theater]]
-
-
-## Overview
-
-
-TODO
-
-
-## History
-
-
-TODO
-
-
-## Layout
-
-
-TODO
-
-
-## Notables
-
-
-TODO
-
-
-## Threats
-
-
-TODO
-
-
-## Hooks
-
-
-TODO
-=======
 *Where every choice not taken shimmers in the water*
 
 ## Overview
@@ -502,5 +439,4 @@
 - [[03_Mechanics/Divination_Expanded]]
 - [[03_Mechanics/Temporal_Mechanics_System]]
 
-*"In the Reflection Pools, every maybe becomes a mirror, and every mirror tells a truth that never was."*
->>>>>>> 6ccd5da4
+*"In the Reflection Pools, every maybe becomes a mirror, and every mirror tells a truth that never was."*