--- conflicted
+++ resolved
@@ -1,16 +1,4 @@
 ---
-<<<<<<< HEAD
-tags:
-- aethermoor
-- lore
-- stub
-status: stub
-world: Aethermoor
-type: Lore
-created_by: auto-stub
-created: 2025-08-08
-updated: '2025-08-11T13:08:48.021046+00:00'
-=======
 tags: [location, manor, merchant, noble-house, goldwave-family, aethermoor, luxury, financial-power, cross-realm-trade]
 status: "complete"
 world: "Aethermoor"
@@ -54,24 +42,12 @@
 danger_level: 1
 visited: false
 discovered: false
->>>>>>> 6ccd5da4
 ---
-
 
 
 # Goldwave Manor
 ## The Crown Jewel of Merchant Nobility
 
-<<<<<<< HEAD
-> Stub placeholder generated automatically to satisfy existing links. Flesh out content after Phase 10 validation.
-
-
-## Connections
-
-- [[The Silverscale Conspiracy]]
-- [[Aethermoor - Session 03 Council of Shadows]]
-- [[Campaign_Quick_Reference_Sheets]]
-=======
 > *"Gold flows like water through these halls, and water shimmers like gold in the light of our success. Here, where crystal meets current, the future of two realms is bought and sold with the elegance befitting true nobility."*
 > — [[Aurelius Goldwave]], Master of the House
 
@@ -149,5 +125,4 @@
 
 ## Connected Locations and Adventure Integration
 
-Goldwave Manor serves as a natural hub connecting to numerous other important locations throughout [[Aethermoor]] and beyond, providing rich opportunities for campaign development and character engagement across multiple storylines and adventure themes.
->>>>>>> 6ccd5da4
+Goldwave Manor serves as a natural hub connecting to numerous other important locations throughout [[Aethermoor]] and beyond, providing rich opportunities for campaign development and character engagement across multiple storylines and adventure themes.