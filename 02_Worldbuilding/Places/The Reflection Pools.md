---
<<<<<<< HEAD
tags: [Category/Place]
status: "complete"
world: "Aquabyssos"
type: "location"
obsidianUIMode: preview
accessibility:
  screen_reader_summary: "The Reflection Pools is a notable location in Aquabyssos shaped by tidal politics and Convergence anomalies. This entry is structured for fast table use."
  content_warnings: ["political coercion", "environmental hazards"]
  pronunciation: "The Reflection Pools"
  safety_tools: ["Lines & Veils", "X-Card", "Open Door"]
=======
title: "The Reflection Pools"
type: location
tags: [location, aquabyssos, mystical-site, divination, mirror-realm, planar-crossing, oracle]
status: "complete"
world: "Aquabyssos"
created: 2025-08-08
updated: 2025-08-11
>>>>>>> 10811123
---

# The Reflection Pools

<<<<<<< HEAD
![The Reflection Pools Portrait](04_Resources/Assets/Art/Places/The_Reflection_Pools.png)

## Overview
The Reflection Pools is a living crossroads where memory-currents and trade flows intersect. Merchants, informants, and faiths compete to steer the tides of influence. The Convergence leaves subtle scars here: whispers cling to stone, and bargains echo across depths.

## Districts and Features
- Echo Quay: A market where prices rise and fall with the memory-tide. Skilled haggling can snag artifacts before they surface elsewhere.
- Pressure Gate: A calibrated lock that equalizes depth-pressure. Factions fight to control its timing schedule and tariff keys.
- Quiet Chapel: A hush-zone where spoken oaths bind like contracts; lying inside inflicts a low psychic sting.

## Factions Present
- Pearl Guard customs officers squeeze revenue and information.
- The Coral Throne Syndicate arbitrages tariffs and rumor futures.
- Verdant Accord envoys quietly track bio-crafted goods and seed bans.

## For the Table (Quick Use)
- Negotiation DCs: Honest trade DC 12; Gray market DC 15; Smuggling DC 17. On a failure, progress with a telltale rumor seeded in the crowd instead of stalling.
- Hazards: Pressure surges (CON save DC 13 or gain 1 level of Fatigue), slipstream knocks (DEX save DC 12 or lose 1 item to the current).
- Rewards: Faction favor notes, tariff keys, market scrip worth 2d10×10 gp in local value.

## Threads to the Main Campaign
- Archivists claim a ledger fragment pointing toward [[02_Worldbuilding/Places/The Sunken Library of Thalassius.md|The Sunken Library of Thalassius]].
- A clandestine auction circles artifacts tied to [[02_Worldbuilding/Quests/Quest - The Seventh Shard.md|Quest - The Seventh Shard]].
- An information broker with ties to [[02_Worldbuilding/People/Vex Shadowthorn.md|Vex Shadowthorn]] trades memories for favors.

## Multiple Resolution Paths (Fail-Forward)
- Buy the schedule: Secure the Pressure Gate manifests; even on failure, you obtain a partial list that points to a decoy shipment and fresh leads.
- Bribe or distract: Create a diversion at Echo Quay; on a setback, the guard marks you but also warns of a coming tariff strike.
- Formal petition: Argue precedent at the Quiet Chapel; on a miss, the judge imposes a bond that grants limited passage and a clock to pay it back.

## Cross-References
- [[02_Worldbuilding/Places/The Sunken Library of Thalassius.md|The Sunken Library of Thalassius]]
- [[02_Worldbuilding/Quests/Quest - The Seventh Shard.md|Quest - The Seventh Shard]]
- [[02_Worldbuilding/People/Vex Shadowthorn.md|Vex Shadowthorn]]
=======
*Where every choice not taken shimmers in the water*

## Overview

Hidden in the Twilight Depths between the Sunken Palace and the Whispering Trenches, the Reflection Pools are a series of thirteen interconnected basins where the boundaries between possibility and actuality grow thin. Each pool shows not what is, but what could be—or what could have been. The site serves as Aquabyssos's premier divination center, though its revelations often drive visitors to madness or despair.

The Pools predate recorded history, possibly existing before water itself. They are maintained by the Order of Mirrors, blind oracles who navigate by reading the ripples of possibility. Politicians, lovers, generals, and desperate souls all make pilgrimages here, though few leave with the answers they sought.

## Physical Description

### The Approach
Reaching the Reflection Pools requires navigating the Corridor of Choices, a winding tunnel where each fork represents a significant decision in the visitor's life:
- **Length**: 3 miles of branching passages
- **Branches**: Unique to each visitor
- **Navigation**: Cannot be mapped—changes with each journey
- **Time**: Takes exactly as long as needed for contemplation

### The Thirteen Pools

#### Pool of What Was Never Born
**Diameter**: 30 feet
**Depth**: 3 inches (appears infinite)
**Reveals**: Children never conceived, ideas never spoken
**Danger**: Viewers may become obsessed with impossible offspring

#### Pool of Roads Not Taken  
**Diameter**: 45 feet
**Depth**: Variable (changes with regret)
**Reveals**: Lives shaped by different choices
**Danger**: Temporal paradox if viewer tries to change past

#### Pool of Words Unspoken
**Diameter**: 20 feet
**Depth**: Silent
**Reveals**: Conversations that should have happened
**Danger**: Compulsion to speak everything always

#### Pool of Wars Unfought
**Diameter**: 100 feet
**Depth**: Blood-warm
**Reveals**: Conflicts avoided or unleashed
**Danger**: Tactical knowledge that shouldn't exist

#### Pool of Love Unrequited
**Diameter**: Two interlinked circles
**Depth**: Tear-salt concentration
**Reveals**: Relationships that never began
**Danger**: Heartbreak can be literally fatal

#### Pool of Deaths Unchosen
**Diameter**: 6 feet (coffin-shaped)
**Depth**: Unknown
**Reveals**: How you could have died
**Danger**: May show your actual death

#### Pool of Lies Unbelieved
**Diameter**: Constantly shifting
**Depth**: Deceptive
**Reveals**: Falsehoods that could have been accepted as truth
**Danger**: Cannot distinguish truth from lies afterward

#### Pool of Gods Unworshipped
**Diameter**: 77 feet
**Depth**: Devotion-deep
**Reveals**: Deities that might have been
**Danger**: May create new gods through observation

#### Pool of Crimes Uncommitted
**Diameter**: 13 feet
**Depth**: Guilty conscience
**Reveals**: Evil acts narrowly avoided
**Danger**: Phantom guilt for things never done

#### Pool of Kindness Unshown
**Diameter**: Expanding slowly
**Depth**: Warm embrace
**Reveals**: Moments where compassion failed
**Danger**: Overwhelming empathy paralysis

#### Pool of Knowledge Unlearned
**Diameter**: Library-vast
**Depth**: Scholar-deep
**Reveals**: Information that could have been known
**Danger**: Brain cannot hold all possibilities

#### Pool of Courage Unfound
**Diameter**: Shrinking when observed
**Depth**: Fear-frozen
**Reveals**: Bravery that failed to manifest
**Danger**: Permanent cowardice or reckless bravery

#### The Central Pool (The Mirror of Maybe)
**Diameter**: Perfect circle, 50 feet
**Depth**: Reflects the viewer
**Reveals**: The self that could be
**Danger**: May exchange places with reflection

### Environmental Features

**The Possibility Mist**
- Vapor rising from pools shows fleeting alternatives
- Breathing it causes mild temporal dissociation
- Condensation forms prophecies on surfaces
- Different colors indicate probability strength

**The Echo Chamber**
- Natural acoustics amplify whispered maybes
- Each word spoken creates ripples in nearest pool
- Lies cannot be spoken here—they emerge as truth
- Questions asked aloud sometimes answer themselves

**The Probability Garden**
- Coral formations that grow into different shapes simultaneously
- Plants that are simultaneously blooming and dead
- Fish that swim in multiple directions at once
- Touching anything causes quantum collapse to single state

## Inhabitants

### The Order of Mirrors

**High Oracle Serendipity Twelve-Lives**
Leader of the Order, who exists in twelve possible versions simultaneously:

**Serendipity Twelve-Lives** (CR 15)
*Medium humanoid (human), true neutral*

**Armor Class** 15 (foresight)
**Hit Points** 135 (18d8 + 54)
**Speed** 30 ft., swim 30 ft.

STR 9 (-1), DEX 14 (+2), CON 16 (+3), INT 20 (+5), WIS 24 (+7), CHA 18 (+4)

**Saving Throws** Int +10, Wis +12, Cha +9
**Skills** Arcana +10, History +10, Insight +17, Perception +12, Religion +10
**Damage Resistances** psychic
**Condition Immunities** surprised
**Senses** blindsight 60 ft. (blind beyond this radius), passive Perception 22
**Languages** All
**Challenge** 15 (13,000 XP)

**Twelve-Fold Existence.** Serendipity exists in twelve parallel versions. When she would take damage, roll a d12. On a 12, the damage happens to a different version and she takes no damage.

**Probability Sight.** Serendipity can see all possible actions a creature might take in the next minute. She has advantage on all saving throws and cannot be surprised.

**Quantum Uncertainty.** Serendipity's exact position is uncertain. Attack rolls against her have disadvantage.

**Spellcasting.** Serendipity is an 18th-level spellcaster. Her spellcasting ability is Wisdom (spell save DC 20, +12 to hit with spell attacks). She has the following spells prepared:

Cantrips (at will): *guidance*, *mending*, *sacred flame*, *spare the dying*, *thaumaturgy*
1st level (4 slots): *bless*, *command*, *detect magic*, *identify*
2nd level (3 slots): *augury*, *calm emotions*, *detect thoughts*, *see invisibility*
3rd level (3 slots): *clairvoyance*, *dispel magic*, *speak with dead*
4th level (3 slots): *divination*, *freedom of movement*, *locate creature*
5th level (3 slots): *commune*, *legend lore*, *scrying*
6th level (1 slot): *find the path*, *true seeing*
7th level (1 slot): *etherealness*, *plane shift*
8th level (1 slot): *antimagic field*, *feeblemind*
9th level (1 slot): *foresight*, *time stop*

**Actions**
**Multiattack.** Serendipity makes two Possibility Strike attacks.

**Possibility Strike.** *Melee Spell Attack:* +12 to hit, reach 5 ft., one target. *Hit:* 22 (5d8) force damage, and the target must succeed on a DC 20 Wisdom saving throw or be stunned as they experience all possible outcomes of the attack simultaneously.

**Show the Paths (Recharge 5-6).** Serendipity forces a creature within 60 feet to see all their possible futures at once. The target must make a DC 20 Wisdom saving throw. On a failure, they take 55 (10d10) psychic damage and are paralyzed for 1 minute as they process infinite possibilities. On a success, they take half damage and gain advantage on all rolls for 1 minute as they see the optimal path.

**Legendary Actions**
Serendipity can take 3 legendary actions, choosing from the options below.
- **Glimpse.** Serendipity learns one possible action a creature within 60 feet might take.
- **Shift.** Serendipity moves to a slightly different probability, moving up to 15 feet without provoking opportunity attacks.
- **Prophesy (Costs 2 Actions).** Serendipity speaks a prophecy about one creature she can see. For the next minute, whenever that creature rolls a 1, they can reroll and must use the new result.

### Mirror Novices
Young oracles in training who tend the pools:
- Blindfolded to prevent madness
- Navigate by possibility currents
- Speak primarily in hypotheticals
- Age backwards when they make accurate prophecies

### The Reflected
Beings pulled from the pools—versions that could have been:
- Partially translucent
- Speak of histories that never happened
- Cannot exist long outside pool vicinity
- Sometimes replace their "real" versions

### Pool Guardians
Elemental beings of crystallized possibility:

**Possibility Elemental** (CR 9)
*Large elemental, unaligned*

**Armor Class** 16 (natural armor)
**Hit Points** 114 (12d10 + 48)
**Speed** 40 ft., swim 40 ft.

STR 18 (+4), DEX 14 (+2), CON 18 (+4), INT 10 (+0), WIS 15 (+2), CHA 12 (+1)

**Damage Resistances** bludgeoning, piercing, and slashing from nonmagical attacks
**Damage Immunities** poison
**Condition Immunities** exhaustion, paralyzed, petrified, poisoned, unconscious
**Senses** darkvision 60 ft., passive Perception 12
**Languages** Aquan, Primordial
**Challenge** 9 (5,000 XP)

**Quantum Form.** The elemental exists in multiple states simultaneously. When it takes damage, roll a d6. On a 6, the damage happens to an alternate version and the elemental takes no damage.

**Probability Aura.** Creatures within 10 feet of the elemental have disadvantage on attack rolls as their actions become uncertain.

**Actions**
**Multiattack.** The elemental makes two slam attacks.

**Slam.** *Melee Weapon Attack:* +8 to hit, reach 10 ft., one target. *Hit:* 17 (3d8 + 4) bludgeoning damage plus 9 (2d8) force damage.

**Possibility Storm (Recharge 5-6).** The elemental creates a 20-foot radius storm of conflicting realities. Each creature in the area must make a DC 16 Wisdom saving throw. On a failure, a creature takes 36 (8d8) psychic damage and rolls on the Possibility Storm table. On a success, they take half damage and no additional effect.

**Possibility Storm Table (d6)**
1. Creature exchanges positions with another random creature in the storm
2. Creature ages 1d10 years or becomes 1d10 years younger (50% chance each)
3. Creature's alignment shifts one step in a random direction for 1 hour
4. Creature forgets the last 24 hours
5. Creature gains a random memory from another creature in the storm
6. Creature splits into two versions for 1 minute (both controlled by player, but only one remains when effect ends)

## Divination Services

### Standard Consultations

**Simple Question** (100 gp)
- One yes/no question about probability
- 60% accurate
- No dangerous side effects

**Path Reading** (500 gp)
- Shows three possible futures based on choices
- 75% accurate for next month
- Minor temporal displacement possible

**Deep Viewing** (2,500 gp)
- Full exploration of alternative timeline
- 90% accurate but traumatic
- Requires Wisdom save or gain short-term madness

**Life Reflection** (10,000 gp)
- Complete view of all unchosen possibilities
- 100% accurate but dangerous
- Requires Wisdom save (DC 20) or gain long-term madness

### Forbidden Services

**Timeline Theft** (Priceless)
- Steal an outcome from another possibility
- Replaces current reality with alternative
- Creates paradoxes and attracts temporal predators

**Probability Assassination** (Soul Price)
- Eliminate someone from all possible timelines
- Requires sacrificing own possibilities
- User loses ability to make choices

**God-Glimpse** (Sanity Price)
- See reality from divine perspective
- Understand all possibilities simultaneously
- No mortal mind can survive intact

## Random Encounters (d20)

| Roll | Encounter |
|------|-----------|
| 1-2 | Mirror Novice offers cryptic advice |
| 3-4 | Reflected version of party member appears |
| 5-6 | Pool shows disturbing possible future |
| 7-8 | Possibility Elemental guards sacred pool |
| 9-10 | Desperate noble seeking to change the past |
| 11-12 | Temporal echo of future party appears warning of danger |
| 13-14 | Oracle having probability seizure needs help |
| 15-16 | Pool begins showing real-time events elsewhere |
| 17-18 | Rival adventuring party that could have existed |
| 19 | The pools all show the same terrible future |
| 20 | A god's reflection emerges from pool |

## Pool Properties and Effects

### Gazing Into Pools

**Duration and Effects Table**

| Time Gazing | Effect | Save DC |
|-------------|--------|---------|
| 1 round | See one possibility | None |
| 1 minute | See branching paths | WIS 10 |
| 10 minutes | Experience alternate life | WIS 15 |
| 1 hour | Lose sense of real timeline | WIS 20 |
| 8 hours | May exchange with reflection | WIS 25 |

### Pool Water Properties

**Possibility Water**
- Exists in multiple states until observed
- Drinking shows random possible future
- Can be bottled but degrades in 24 hours
- Used in divination magic and rituals

**Crafting Uses**:
- **Potion of Possibilities**: Reroll one roll within next hour
- **Oil of Other Outcomes**: Weapon can hit multiple timelines
- **Elixir of Elsewhen**: Briefly exist in two places
- **Draught of Different**: Temporarily gain alternate class feature

## Adventure Hooks

### The Stolen Timeline
Someone has been using the pools to steal favorable outcomes from other timelines, causing reality distortions. The party must track the thief through multiple possibilities and stop them before reality collapses.

### The Prophet's Paradox
A young oracle has seen their own death in every pool—except one that shows them destroying the Reflection Pools. The party must protect them while investigating if the prophecy is true or a manipulation.

### The Reflected Invasion
Alternate versions of significant NPCs have been emerging from the pools and replacing their originals. The party must determine which are real and why the barriers between possibilities are weakening.

### The Impossible Child
A child who was never born has emerged from the Pool of What Was Never Born, claiming to be the offspring of a party member. Their existence is causing reality paradoxes that threaten to unravel causality.

### The Council of Selves
A powerful wizard has gathered versions of themselves from twelve different timelines to form a council. They seek to use the Reflection Pools to merge all timelines where they exist into one where they are god-emperor.

## Treasures

### The Probability Compass
*Wondrous item, very rare (requires attunement)*
- Always points toward the most favorable outcome
- Three times per day, can reroll any d20 roll
- Cursed: Sometimes shows what you want, not what's best

### Mirrors of Maybe
*Wondrous item, rare*
- Set of 7 hand mirrors, each showing different possibility
- Can communicate with alternate selves
- Breaking a mirror may trap you in that possibility

### The Certainty Stone
*Wondrous item, legendary*
- Makes one declared action inevitable
- Single use, then crumbles
- The action WILL happen, regardless of consequences

### Schrodinger's Box
*Wondrous item, uncommon*
- Contents exist in superposition until opened
- 50% chance of containing what you need most
- 50% chance of containing what you fear most

## Environmental Hazards

### Probability Storms
- Random events from other timelines manifest
- Duration: 1d10 minutes
- Effects: Roll on wild magic table every round

### Temporal Whirlpools
- Drain years from those caught within
- Can age or de-age victims
- Sometimes transport to other timelines

### Reality Fractures
- Cracks where possibilities leak through
- Stepping through leads to alternate timeline
- May close suddenly, trapping travelers

### Quantum Locks
- Areas where no choices can be made
- All actions become predetermined
- Free will returns after leaving area

## The Deep Secrets

### The Truth of the Pools
Unknown to most, the Reflection Pools are not natural phenomena but prison cells. Each pool contains a trapped god from a timeline that was prevented from existing. The reflections are their attempts to escape into reality.

### The Thirteenth Pool's Purpose
The central pool doesn't show possibilities—it creates them. Every reflection that forms there becomes real somewhere. The Order of Mirrors actually works to prevent too many possibilities from spawning.

### The Price of Prophecy
Each prophecy made drains possibility from the future, making reality more rigid and predetermined. Too much divination could lock the timeline into an inescapable fate.

## DM Notes

### Running the Reflection Pools

**Preparation**:
- Create 3-5 alternate timelines for the campaign
- Prepare how major NPCs differ in each
- Consider what choices the PCs didn't make

**Showing Possibilities**:
- Be specific but not prescriptive
- Show consequences, not just events
- Make some possibilities clearly better/worse
- Include impossible but desired outcomes

**Managing Paradoxes**:
- Small paradoxes create minor inconveniences
- Medium paradoxes attract temporal predators
- Large paradoxes require divine intervention
- Campaign-ending paradoxes should be telegraphed

### Scaling Encounters
- **Level 1-5**: Simple consultations, minor visions
- **Level 6-10**: Deep viewing, meeting alternates
- **Level 11-15**: Timeline manipulation, major prophecies
- **Level 16-20**: Reality-altering possibilities

### Integration Ideas
- Make the pools a recurring element
- Have NPCs reference consulting them
- Use them to foreshadow campaign events
- Let players glimpse alternate campaigns

---

## See Also
- [[02_Worldbuilding/Groups/Order of Mirrors]]
- [[02_Worldbuilding/Lore/Quantum Magic Theory]]
- [[02_Worldbuilding/Places/The Twilight Depths]]
- [[03_Mechanics/Divination_Expanded]]
- [[03_Mechanics/Temporal_Mechanics_System]]

*"In the Reflection Pools, every maybe becomes a mirror, and every mirror tells a truth that never was."*
>>>>>>> 10811123
<|MERGE_RESOLUTION|>--- conflicted
+++ resolved
@@ -1,5 +1,4 @@
 ---
-<<<<<<< HEAD
 tags: [Category/Place]
 status: "complete"
 world: "Aquabyssos"
@@ -10,55 +9,12 @@
   content_warnings: ["political coercion", "environmental hazards"]
   pronunciation: "The Reflection Pools"
   safety_tools: ["Lines & Veils", "X-Card", "Open Door"]
-=======
-title: "The Reflection Pools"
-type: location
-tags: [location, aquabyssos, mystical-site, divination, mirror-realm, planar-crossing, oracle]
-status: "complete"
-world: "Aquabyssos"
-created: 2025-08-08
-updated: 2025-08-11
->>>>>>> 10811123
 ---
 
 # The Reflection Pools
 
-<<<<<<< HEAD
 ![The Reflection Pools Portrait](04_Resources/Assets/Art/Places/The_Reflection_Pools.png)
 
-## Overview
-The Reflection Pools is a living crossroads where memory-currents and trade flows intersect. Merchants, informants, and faiths compete to steer the tides of influence. The Convergence leaves subtle scars here: whispers cling to stone, and bargains echo across depths.
-
-## Districts and Features
-- Echo Quay: A market where prices rise and fall with the memory-tide. Skilled haggling can snag artifacts before they surface elsewhere.
-- Pressure Gate: A calibrated lock that equalizes depth-pressure. Factions fight to control its timing schedule and tariff keys.
-- Quiet Chapel: A hush-zone where spoken oaths bind like contracts; lying inside inflicts a low psychic sting.
-
-## Factions Present
-- Pearl Guard customs officers squeeze revenue and information.
-- The Coral Throne Syndicate arbitrages tariffs and rumor futures.
-- Verdant Accord envoys quietly track bio-crafted goods and seed bans.
-
-## For the Table (Quick Use)
-- Negotiation DCs: Honest trade DC 12; Gray market DC 15; Smuggling DC 17. On a failure, progress with a telltale rumor seeded in the crowd instead of stalling.
-- Hazards: Pressure surges (CON save DC 13 or gain 1 level of Fatigue), slipstream knocks (DEX save DC 12 or lose 1 item to the current).
-- Rewards: Faction favor notes, tariff keys, market scrip worth 2d10×10 gp in local value.
-
-## Threads to the Main Campaign
-- Archivists claim a ledger fragment pointing toward [[02_Worldbuilding/Places/The Sunken Library of Thalassius.md|The Sunken Library of Thalassius]].
-- A clandestine auction circles artifacts tied to [[02_Worldbuilding/Quests/Quest - The Seventh Shard.md|Quest - The Seventh Shard]].
-- An information broker with ties to [[02_Worldbuilding/People/Vex Shadowthorn.md|Vex Shadowthorn]] trades memories for favors.
-
-## Multiple Resolution Paths (Fail-Forward)
-- Buy the schedule: Secure the Pressure Gate manifests; even on failure, you obtain a partial list that points to a decoy shipment and fresh leads.
-- Bribe or distract: Create a diversion at Echo Quay; on a setback, the guard marks you but also warns of a coming tariff strike.
-- Formal petition: Argue precedent at the Quiet Chapel; on a miss, the judge imposes a bond that grants limited passage and a clock to pay it back.
-
-## Cross-References
-- [[02_Worldbuilding/Places/The Sunken Library of Thalassius.md|The Sunken Library of Thalassius]]
-- [[02_Worldbuilding/Quests/Quest - The Seventh Shard.md|Quest - The Seventh Shard]]
-- [[02_Worldbuilding/People/Vex Shadowthorn.md|Vex Shadowthorn]]
-=======
 *Where every choice not taken shimmers in the water*
 
 ## Overview
@@ -487,5 +443,4 @@
 - [[03_Mechanics/Divination_Expanded]]
 - [[03_Mechanics/Temporal_Mechanics_System]]
 
-*"In the Reflection Pools, every maybe becomes a mirror, and every mirror tells a truth that never was."*
->>>>>>> 10811123
+*"In the Reflection Pools, every maybe becomes a mirror, and every mirror tells a truth that never was."*