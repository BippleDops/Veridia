---
<<<<<<< HEAD
tags: [Category/Lore]
status: "complete"
world: "Aethermoor"
type: "lore"
obsidianUIMode: preview
accessibility:
  screen_reader_summary: "This lore entry explains a pivotal principle or event and its consequences for play."
  content_warnings: []
  pronunciation: "Face the Ancient Threat"
  safety_tools: ["Lines & Veils", "X-Card"]
=======
tags:
- aethermoor
- lore
- stub
status: stub
world: Aethermoor
type: Lore
created_by: auto-stub
created: 2025-08-08
updated: '2025-08-11T13:08:47.380193+00:00'
>>>>>>> 6e24c7df
---



# Face the Ancient Threat

<<<<<<< HEAD
![Face the Ancient Threat Portrait](04_Resources/Assets/Art/Lore/Face_the_Ancient_Threat.png)

## Summary
Face the Ancient Threat describes a turning current in history where choices about memory, depth, and sovereignty reshaped travel, trade, and ritual.

## Historical Context
- Origin: Scribal disputes escalated into pressure-lock conflicts.
- Spread: Merchant routes adopted secret signs to bypass tariffs; songs encoded depth-keys.
- Present: Competing narratives justify new taxes, oaths, and contraband routes.

## What It Means at the Table
- Investigation: On a lead toward old tariffs, players can extract schedules that reduce travel risks for a session.
- Social: Reciting the chapel oath grants advantage on one Persuasion check if honored afterward.
- Exploration: Recognizing encoded waystones reduces the chance of getting lost by one step.

## Threads and Revelations
- Records implicate agents tied to [[02_Worldbuilding/Lore/The Lighthouse of Storms.md|The Lighthouse of Storms]].
- A rite echoes the activation cadence needed for [[02_Worldbuilding/Quests/The Whispering Expanse.md|The Whispering Expanse]].
- Testimony suggests [[02_Worldbuilding/People/Elena Starweaver.md|Elena Starweaver]] financed a pivotal bribe.

## Cross-References
- [[02_Worldbuilding/Lore/The Lighthouse of Storms.md|The Lighthouse of Storms]]
- [[02_Worldbuilding/Quests/The Whispering Expanse.md|The Whispering Expanse]]
- [[02_Worldbuilding/People/Elena Starweaver.md|Elena Starweaver]]
=======
> Stub placeholder generated automatically to satisfy existing links. Flesh out content after Phase 10 validation.


## Connections

- [[The Threshold]]
>>>>>>> 6e24c7df
<|MERGE_RESOLUTION|>--- conflicted
+++ resolved
@@ -1,5 +1,4 @@
 ---
-<<<<<<< HEAD
 tags: [Category/Lore]
 status: "complete"
 world: "Aethermoor"
@@ -10,25 +9,12 @@
   content_warnings: []
   pronunciation: "Face the Ancient Threat"
   safety_tools: ["Lines & Veils", "X-Card"]
-=======
-tags:
-- aethermoor
-- lore
-- stub
-status: stub
-world: Aethermoor
-type: Lore
-created_by: auto-stub
-created: 2025-08-08
-updated: '2025-08-11T13:08:47.380193+00:00'
->>>>>>> 6e24c7df
 ---
 
 
 
 # Face the Ancient Threat
 
-<<<<<<< HEAD
 ![Face the Ancient Threat Portrait](04_Resources/Assets/Art/Lore/Face_the_Ancient_Threat.png)
 
 ## Summary
@@ -52,12 +38,4 @@
 ## Cross-References
 - [[02_Worldbuilding/Lore/The Lighthouse of Storms.md|The Lighthouse of Storms]]
 - [[02_Worldbuilding/Quests/The Whispering Expanse.md|The Whispering Expanse]]
-- [[02_Worldbuilding/People/Elena Starweaver.md|Elena Starweaver]]
-=======
-> Stub placeholder generated automatically to satisfy existing links. Flesh out content after Phase 10 validation.
-
-
-## Connections
-
-- [[The Threshold]]
->>>>>>> 6e24c7df
+- [[02_Worldbuilding/People/Elena Starweaver.md|Elena Starweaver]]