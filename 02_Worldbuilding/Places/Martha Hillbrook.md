---
<<<<<<< HEAD
tags: [Category/Place]
status: "complete"
world: "Aquabyssos"
type: "location"
obsidianUIMode: preview
accessibility:
  screen_reader_summary: "Martha Hillbrook is a notable location in Aquabyssos shaped by tidal politics and Convergence anomalies. This entry is structured for fast table use."
  content_warnings: ["political coercion", "environmental hazards"]
  pronunciation: "Martha Hillbrook"
  safety_tools: ["Lines & Veils", "X-Card", "Open Door"]
=======
tags:
- aquabyssos
- location
- stub
status: stub
world: Aquabyssos
type: Location
created_by: auto-stub
created: 2025-08-08 - Category/Place
MyContainer: None
MyCategory: Unknown
obsidianUIMode: preview
updated: '2025-08-11T13:08:50.156430+00:00'
danger_level: Moderate
>>>>>>> 6e24c7df
---




# Martha Hillbrook

<<<<<<< HEAD
![Martha Hillbrook Portrait](04_Resources/Assets/Art/Places/Martha_Hillbrook.png)

## Overview
Martha Hillbrook is a living crossroads where memory-currents and trade flows intersect. Merchants, informants, and faiths compete to steer the tides of influence. The Convergence leaves subtle scars here: whispers cling to stone, and bargains echo across depths.

## Districts and Features
- Echo Quay: A market where prices rise and fall with the memory-tide. Skilled haggling can snag artifacts before they surface elsewhere.
- Pressure Gate: A calibrated lock that equalizes depth-pressure. Factions fight to control its timing schedule and tariff keys.
- Quiet Chapel: A hush-zone where spoken oaths bind like contracts; lying inside inflicts a low psychic sting.

## Factions Present
- Pearl Guard customs officers squeeze revenue and information.
- The Coral Throne Syndicate arbitrages tariffs and rumor futures.
- Verdant Accord envoys quietly track bio-crafted goods and seed bans.

## For the Table (Quick Use)
- Negotiation DCs: Honest trade DC 12; Gray market DC 15; Smuggling DC 17. On a failure, progress with a telltale rumor seeded in the crowd instead of stalling.
- Hazards: Pressure surges (CON save DC 13 or gain 1 level of Fatigue), slipstream knocks (DEX save DC 12 or lose 1 item to the current).
- Rewards: Faction favor notes, tariff keys, market scrip worth 2d10×10 gp in local value.

## Threads to the Main Campaign
- Archivists claim a ledger fragment pointing toward [[02_Worldbuilding/Places/The Sunken Library of Thalassius.md|The Sunken Library of Thalassius]].
- A clandestine auction circles artifacts tied to [[02_Worldbuilding/Quests/Quest - The Seventh Shard.md|Quest - The Seventh Shard]].
- An information broker with ties to [[02_Worldbuilding/People/Vex Shadowthorn.md|Vex Shadowthorn]] trades memories for favors.

## Multiple Resolution Paths (Fail-Forward)
- Buy the schedule: Secure the Pressure Gate manifests; even on failure, you obtain a partial list that points to a decoy shipment and fresh leads.
- Bribe or distract: Create a diversion at Echo Quay; on a setback, the guard marks you but also warns of a coming tariff strike.
- Formal petition: Argue precedent at the Quiet Chapel; on a miss, the judge imposes a bond that grants limited passage and a clock to pay it back.

## Cross-References
- [[02_Worldbuilding/Places/The Sunken Library of Thalassius.md|The Sunken Library of Thalassius]]
- [[02_Worldbuilding/Quests/Quest - The Seventh Shard.md|Quest - The Seventh Shard]]
- [[02_Worldbuilding/People/Vex Shadowthorn.md|Vex Shadowthorn]]
=======
> Stub placeholder generated automatically to satisfy existing links. Flesh out content after Phase 10 validation.


## Connections

- [[Market_District]]


## Overview


TODO


## History


TODO


## Layout


TODO


## Notables


TODO


## Threats


TODO


## Hooks


TODO
>>>>>>> 6e24c7df
<|MERGE_RESOLUTION|>--- conflicted
+++ resolved
@@ -1,5 +1,4 @@
 ---
-<<<<<<< HEAD
 tags: [Category/Place]
 status: "complete"
 world: "Aquabyssos"
@@ -10,22 +9,6 @@
   content_warnings: ["political coercion", "environmental hazards"]
   pronunciation: "Martha Hillbrook"
   safety_tools: ["Lines & Veils", "X-Card", "Open Door"]
-=======
-tags:
-- aquabyssos
-- location
-- stub
-status: stub
-world: Aquabyssos
-type: Location
-created_by: auto-stub
-created: 2025-08-08 - Category/Place
-MyContainer: None
-MyCategory: Unknown
-obsidianUIMode: preview
-updated: '2025-08-11T13:08:50.156430+00:00'
-danger_level: Moderate
->>>>>>> 6e24c7df
 ---
 
 
@@ -33,7 +16,6 @@
 
 # Martha Hillbrook
 
-<<<<<<< HEAD
 ![Martha Hillbrook Portrait](04_Resources/Assets/Art/Places/Martha_Hillbrook.png)
 
 ## Overview
@@ -67,48 +49,4 @@
 ## Cross-References
 - [[02_Worldbuilding/Places/The Sunken Library of Thalassius.md|The Sunken Library of Thalassius]]
 - [[02_Worldbuilding/Quests/Quest - The Seventh Shard.md|Quest - The Seventh Shard]]
-- [[02_Worldbuilding/People/Vex Shadowthorn.md|Vex Shadowthorn]]
-=======
-> Stub placeholder generated automatically to satisfy existing links. Flesh out content after Phase 10 validation.
-
-
-## Connections
-
-- [[Market_District]]
-
-
-## Overview
-
-
-TODO
-
-
-## History
-
-
-TODO
-
-
-## Layout
-
-
-TODO
-
-
-## Notables
-
-
-TODO
-
-
-## Threats
-
-
-TODO
-
-
-## Hooks
-
-
-TODO
->>>>>>> 6e24c7df
+- [[02_Worldbuilding/People/Vex Shadowthorn.md|Vex Shadowthorn]]