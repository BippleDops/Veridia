--- conflicted
+++ resolved
@@ -1,20 +1,4 @@
 ---
-<<<<<<< HEAD
-tags:
-- aquabyssos
-- location
-- stub
-status: stub
-world: Aquabyssos
-type: Location
-created_by: auto-stub
-created: 2025-08-08 - Category/Place
-MyContainer: None
-MyCategory: Unknown
-obsidianUIMode: preview
-updated: '2025-08-11T13:08:50.191861+00:00'
-danger_level: Moderate
-=======
 title: "The Drowning Truth"
 type: location
 tags: [location, aquabyssos, philosophical-site, metaphysical, truth-magic, consciousness, reality-anchor]
@@ -22,58 +6,11 @@
 world: "Aquabyssos"
 created: 2025-08-08
 updated: 2025-08-11
->>>>>>> 6ccd5da4
 ---
 
 
-
-
 # The Drowning Truth
 
-<<<<<<< HEAD
-> Stub placeholder generated automatically to satisfy existing links. Flesh out content after Phase 10 validation.
-
-
-## Connections
-
-- [[The Cerulean Trench]]
-
-
-## Overview
-
-
-TODO
-
-
-## History
-
-
-TODO
-
-
-## Layout
-
-
-TODO
-
-
-## Notables
-
-
-TODO
-
-
-## Threats
-
-
-TODO
-
-
-## Hooks
-
-
-TODO
-=======
 *Where honesty becomes lethal and lies sustain life*
 
 ## Overview
@@ -456,5 +393,4 @@
 - [[03_Mechanics/Honesty_Mechanics]]
 - [[02_Worldbuilding/Places/The Philosophical Depths]]
 
-*"In the Drowning Truth, we all become what we fear most: ourselves."*
->>>>>>> 6ccd5da4
+*"In the Drowning Truth, we all become what we fear most: ourselves."*