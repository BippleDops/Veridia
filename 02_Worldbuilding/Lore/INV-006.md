---
<<<<<<< HEAD
tags: [Category/Lore]
status: "complete"
world: "Aquabyssos"
type: "lore"
obsidianUIMode: preview
accessibility:
  screen_reader_summary: "This lore entry explains a pivotal principle or event and its consequences for play."
  content_warnings: []
  pronunciation: "INV-006"
  safety_tools: ["Lines & Veils", "X-Card"]
=======
tags:
- aquabyssos
- lore
- stub
status: stub
world: Aquabyssos
type: Lore
created_by: auto-stub
created: 2025-08-08
updated: '2025-08-11T13:08:49.386258+00:00'
>>>>>>> 6e24c7df
---



# INV-006

<<<<<<< HEAD
![INV-006 Portrait](04_Resources/Assets/Art/Lore/INV-006.png)

## Summary
INV-006 describes a turning current in history where choices about memory, depth, and sovereignty reshaped travel, trade, and ritual.

## Historical Context
- Origin: Scribal disputes escalated into pressure-lock conflicts.
- Spread: Merchant routes adopted secret signs to bypass tariffs; songs encoded depth-keys.
- Present: Competing narratives justify new taxes, oaths, and contraband routes.

## What It Means at the Table
- Investigation: On a lead toward old tariffs, players can extract schedules that reduce travel risks for a session.
- Social: Reciting the chapel oath grants advantage on one Persuasion check if honored afterward.
- Exploration: Recognizing encoded waystones reduces the chance of getting lost by one step.

## Threads and Revelations
- Records implicate agents tied to [[02_Worldbuilding/Places/The Sunken Library of Thalassius.md|The Sunken Library of Thalassius]].
- A rite echoes the activation cadence needed for [[02_Worldbuilding/Quests/Quest - The Seventh Shard.md|Quest - The Seventh Shard]].
- Testimony suggests [[02_Worldbuilding/People/Vex Shadowthorn.md|Vex Shadowthorn]] financed a pivotal bribe.

## Cross-References
- [[02_Worldbuilding/Places/The Sunken Library of Thalassius.md|The Sunken Library of Thalassius]]
- [[02_Worldbuilding/Quests/Quest - The Seventh Shard.md|Quest - The Seventh Shard]]
- [[02_Worldbuilding/People/Vex Shadowthorn.md|Vex Shadowthorn]]
=======
> Stub placeholder generated automatically to satisfy existing links. Flesh out content after Phase 10 validation.


## Connections

- [[The Threshold]]
>>>>>>> 6e24c7df
<|MERGE_RESOLUTION|>--- conflicted
+++ resolved
@@ -1,5 +1,4 @@
 ---
-<<<<<<< HEAD
 tags: [Category/Lore]
 status: "complete"
 world: "Aquabyssos"
@@ -10,25 +9,12 @@
   content_warnings: []
   pronunciation: "INV-006"
   safety_tools: ["Lines & Veils", "X-Card"]
-=======
-tags:
-- aquabyssos
-- lore
-- stub
-status: stub
-world: Aquabyssos
-type: Lore
-created_by: auto-stub
-created: 2025-08-08
-updated: '2025-08-11T13:08:49.386258+00:00'
->>>>>>> 6e24c7df
 ---
 
 
 
 # INV-006
 
-<<<<<<< HEAD
 ![INV-006 Portrait](04_Resources/Assets/Art/Lore/INV-006.png)
 
 ## Summary
@@ -52,12 +38,4 @@
 ## Cross-References
 - [[02_Worldbuilding/Places/The Sunken Library of Thalassius.md|The Sunken Library of Thalassius]]
 - [[02_Worldbuilding/Quests/Quest - The Seventh Shard.md|Quest - The Seventh Shard]]
-- [[02_Worldbuilding/People/Vex Shadowthorn.md|Vex Shadowthorn]]
-=======
-> Stub placeholder generated automatically to satisfy existing links. Flesh out content after Phase 10 validation.
-
-
-## Connections
-
-- [[The Threshold]]
->>>>>>> 6e24c7df
+- [[02_Worldbuilding/People/Vex Shadowthorn.md|Vex Shadowthorn]]