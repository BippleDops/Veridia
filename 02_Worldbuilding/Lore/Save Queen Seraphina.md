---
<<<<<<< HEAD
tags: [Category/Lore]
status: "complete"
world: "Aethermoor"
type: "lore"
obsidianUIMode: preview
accessibility:
  screen_reader_summary: "This lore entry explains a pivotal principle or event and its consequences for play."
  content_warnings: []
  pronunciation: "Save Queen Seraphina"
  safety_tools: ["Lines & Veils", "X-Card"]
=======
tags:
- aethermoor
- lore
- stub
status: stub
world: Aethermoor
type: Lore
created_by: auto-stub
created: 2025-08-08
updated: '2025-08-11T13:08:47.363736+00:00'
>>>>>>> 6e24c7df
---


# Save Queen Seraphina

![Save Queen Seraphina Portrait](04_Resources/Assets/Art/Lore/Save_Queen_Seraphina.png)

## Summary
Save Queen Seraphina describes a turning current in history where choices about memory, depth, and sovereignty reshaped travel, trade, and ritual.

## Historical Context
- Origin: Scribal disputes escalated into pressure-lock conflicts.
- Spread: Merchant routes adopted secret signs to bypass tariffs; songs encoded depth-keys.
- Present: Competing narratives justify new taxes, oaths, and contraband routes.

## What It Means at the Table
- Investigation: On a lead toward old tariffs, players can extract schedules that reduce travel risks for a session.
- Social: Reciting the chapel oath grants advantage on one Persuasion check if honored afterward.
- Exploration: Recognizing encoded waystones reduces the chance of getting lost by one step.

## Threads and Revelations
- Records implicate agents tied to [[02_Worldbuilding/Lore/The Lighthouse of Storms.md|The Lighthouse of Storms]].
- A rite echoes the activation cadence needed for [[02_Worldbuilding/Quests/The Whispering Expanse.md|The Whispering Expanse]].
- Testimony suggests [[02_Worldbuilding/People/Elena Starweaver.md|Elena Starweaver]] financed a pivotal bribe.

## Cross-References
- [[02_Worldbuilding/Lore/The Lighthouse of Storms.md|The Lighthouse of Storms]]
- [[02_Worldbuilding/Quests/The Whispering Expanse.md|The Whispering Expanse]]
- [[02_Worldbuilding/People/Elena Starweaver.md|Elena Starweaver]]<|MERGE_RESOLUTION|>--- conflicted
+++ resolved
@@ -1,5 +1,4 @@
 ---
-<<<<<<< HEAD
 tags: [Category/Lore]
 status: "complete"
 world: "Aethermoor"
@@ -10,18 +9,6 @@
   content_warnings: []
   pronunciation: "Save Queen Seraphina"
   safety_tools: ["Lines & Veils", "X-Card"]
-=======
-tags:
-- aethermoor
-- lore
-- stub
-status: stub
-world: Aethermoor
-type: Lore
-created_by: auto-stub
-created: 2025-08-08
-updated: '2025-08-11T13:08:47.363736+00:00'
->>>>>>> 6e24c7df
 ---
 
 
