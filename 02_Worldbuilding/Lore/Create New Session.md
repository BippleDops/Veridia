--- conflicted
+++ resolved
@@ -1,5 +1,4 @@
 ---
-<<<<<<< HEAD
 tags: [Category/Lore]
 status: "complete"
 world: "Aquabyssos"
@@ -10,18 +9,6 @@
   content_warnings: []
   pronunciation: "Create New Session"
   safety_tools: ["Lines & Veils", "X-Card"]
-=======
-tags:
-- aquabyssos
-- lore
-- stub
-status: stub
-world: Aquabyssos
-type: Lore
-created_by: auto-stub
-created: 2025-08-08
-updated: '2025-08-11T13:08:49.530241+00:00'
->>>>>>> 6e24c7df
 ---
 
 
