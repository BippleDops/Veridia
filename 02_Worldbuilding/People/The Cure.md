---
<<<<<<< HEAD
tags: [Category/People]
status: "complete"
world: "Aquabyssos"
type: "npc"
obsidianUIMode: preview
char_status: Alive
char_race: Human
char_gender: Unknown
char_age: Adult
accessibility:
  screen_reader_summary: "The Cure is an NPC entangled with faction politics and memory economies. Contains hooks, tactics, and relationships."
  content_warnings: ["coercion", "memory manipulation"]
  pronunciation: "The Cure"
  safety_tools: ["Lines & Veils", "X-Card", "Open Door"]
=======
tags:
- aquabyssos
- npc
- stub
status: stub
world: Aquabyssos
type: NPC
created_by: auto-stub
created: 2025-08-08 - Category/People
MyContainer: None
MyCategory: Unknown
obsidianUIMode: preview
updated: '2025-08-11T13:08:49.693862+00:00'
>>>>>>> 6e24c7df
---




# The Cure

<<<<<<< HEAD
![The Cure Portrait](04_Resources/Assets/Art/NPCs/The_Cure.png)

## Role and Motive
The Cure moves information and influence like currency. Publicly pragmatic, privately driven by a personal stake in the Convergence’s shape.

- Ideal: Stability through controlled risk.
- Bond: A family archive tied to [[02_Worldbuilding/Places/The Sunken Library of Thalassius.md|The Sunken Library of Thalassius]].
- Flaw: Overconfidence in leverage; underestimates zealots and true believers.

## Tactics and Traits
- Conversational Disarm: First parley each day imposes disadvantage on Insight checks to read their tells.
- Ledger of Debts: Knows a favor owed by agents linked to [[02_Worldbuilding/People/Vex Shadowthorn.md|Vex Shadowthorn]].
- Contingency: Keeps a sealed route toward [[02_Worldbuilding/Quests/Quest - The Seventh Shard.md|Quest - The Seventh Shard]] if negotiations sour.

## For the Table (Use Now)
- Opening Line: “Prices rise with fear; calm your breath and we can afford the truth.”
- Quick Offers: passage papers, rumor bundles, bonded cargo, introductions to a discreet artificer.
- Failure Still Progresses: Even when rebuffed, The Cure sends a warning of a raid that creates a time-sensitive window.

## Relationships (score -3..+3)
- Pearl Guard customs captain: 0 (mutual irritation)
- Coral Throne Syndicate quartermaster: +2 (profitable ties)
- Verdant Accord observer: -1 (ideological friction)

## Hooks to the Main Campaign
- Offers a map shard pointing toward [[02_Worldbuilding/Places/The Sunken Library of Thalassius.md|The Sunken Library of Thalassius]].
- Brokers a ceasefire to enable [[02_Worldbuilding/Quests/Quest - The Seventh Shard.md|Quest - The Seventh Shard]].
- Sells a rumor naming [[02_Worldbuilding/People/Vex Shadowthorn.md|Vex Shadowthorn]] as the true buyer behind a recent theft.

## Cross-References
- [[02_Worldbuilding/Places/The Sunken Library of Thalassius.md|The Sunken Library of Thalassius]]
- [[02_Worldbuilding/Quests/Quest - The Seventh Shard.md|Quest - The Seventh Shard]]
- [[02_Worldbuilding/People/Vex Shadowthorn.md|Vex Shadowthorn]]
=======
> Stub placeholder generated automatically to satisfy existing links. Flesh out content after Phase 10 validation.


## Connections

- [[The_Crimson_Pearl]]


## Overview


TODO


## Appearance


TODO


## Personality


TODO


## Goals


TODO


## Relationships


TODO


## Hooks


TODO
>>>>>>> 6e24c7df
<|MERGE_RESOLUTION|>--- conflicted
+++ resolved
@@ -1,5 +1,4 @@
 ---
-<<<<<<< HEAD
 tags: [Category/People]
 status: "complete"
 world: "Aquabyssos"
@@ -14,21 +13,6 @@
   content_warnings: ["coercion", "memory manipulation"]
   pronunciation: "The Cure"
   safety_tools: ["Lines & Veils", "X-Card", "Open Door"]
-=======
-tags:
-- aquabyssos
-- npc
-- stub
-status: stub
-world: Aquabyssos
-type: NPC
-created_by: auto-stub
-created: 2025-08-08 - Category/People
-MyContainer: None
-MyCategory: Unknown
-obsidianUIMode: preview
-updated: '2025-08-11T13:08:49.693862+00:00'
->>>>>>> 6e24c7df
 ---
 
 
@@ -36,7 +20,6 @@
 
 # The Cure
 
-<<<<<<< HEAD
 ![The Cure Portrait](04_Resources/Assets/Art/NPCs/The_Cure.png)
 
 ## Role and Motive
@@ -69,48 +52,4 @@
 ## Cross-References
 - [[02_Worldbuilding/Places/The Sunken Library of Thalassius.md|The Sunken Library of Thalassius]]
 - [[02_Worldbuilding/Quests/Quest - The Seventh Shard.md|Quest - The Seventh Shard]]
-- [[02_Worldbuilding/People/Vex Shadowthorn.md|Vex Shadowthorn]]
-=======
-> Stub placeholder generated automatically to satisfy existing links. Flesh out content after Phase 10 validation.
-
-
-## Connections
-
-- [[The_Crimson_Pearl]]
-
-
-## Overview
-
-
-TODO
-
-
-## Appearance
-
-
-TODO
-
-
-## Personality
-
-
-TODO
-
-
-## Goals
-
-
-TODO
-
-
-## Relationships
-
-
-TODO
-
-
-## Hooks
-
-
-TODO
->>>>>>> 6e24c7df
+- [[02_Worldbuilding/People/Vex Shadowthorn.md|Vex Shadowthorn]]