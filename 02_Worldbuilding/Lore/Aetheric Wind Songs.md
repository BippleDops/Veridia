--- conflicted
+++ resolved
@@ -1,20 +1,4 @@
 ---
-<<<<<<< HEAD
-tags:
-- aethermoor
-- culture
-- lore
-- music
-- oral-tradition
-- stub
-- wind-songs
-status: stub
-world: Aethermoor
-type: Lore
-created_by: cultural-expansion
-created: 2025-08-11
-updated: '2025-08-11T13:08:48.862241+00:00'
-=======
 tags: [lore, culture, music, aethermoor, wind-songs, oral-tradition, magical-music, elemental-harmony, cultural-preservation, bardic-tradition]
 status: "complete"
 world: "Aethermoor"
@@ -46,7 +30,6 @@
 danger_level: 1
 magical_intensity: "Moderate to High"
 access_requirements: "Wind affinity or magical training"
->>>>>>> 6ccd5da4
 ---
 
 
