---
tags:
- aquabyssos
- both
- draft
- npc
- parliament
- shadow-replaced
first_name: Glaucus
last_name: Tidecaller
title: Senator
location: '[[Abyssos Prime - Parliament of Echoes]]'
faction: '[[02_Worldbuilding/Places/Parliament of Echoes]]'
secondary_faction: '[[Shadow Conspiracy]]'
occupation: Senator (Shadow-replaced)
disposition: -2
alignment: Lawful Evil
race: Human (Shadow)
original_race: Human
class: Noble
level: 7
ac: 15
max_hp: 52
current_hp: 52
influence: 6
faction_rank: 3
shadow_status: Replaced
shadow_independence: 6
depth_adapted: 4
portrait: ''
relationship_type: political
relationships:
- '[[02_Worldbuilding/People/The Scattered Emperor]]'
- '[[02_Worldbuilding/People/Shadow Duchess Nyx]]'
- '[[Marina Red Tide Coralheart - Aquabyssos]]'
- '[[Original Glaucus]] (imprisoned)'
related_quests:
- '[[Investigate Shadow Conspiracy]]'
- '[[Shadow Citizenship Act]]'
last_encounter: '[[1-Session Journals/Aquabyssos - Session 01 - The Drowning Welcome]]'
stats:
  str: 10
  dex: 14
  con: 13
  int: 16
  wis: 12
  cha: 15
<<<<<<< HEAD
description: Tall, thin figure with translucent skin showing dark veins beneath. Laughs
  at inappropriate times.
notes: Has been shadow-replaced for three weeks. Original imprisoned in Memory Meadows.
secrets:
- Is actually the shadow of the original Senator
- Reports directly to Shadow Duchess Nyx
- Knows location of shadow transformation facility
- Original Glaucus still alive but imprisoned
created: 2025-08-07 - Category/People
MyContainer: None
MyCategory: Unknown
=======
description: "Tall, thin figure with translucent skin showing dark veins beneath. Laughs at inappropriate times."
notes: "Has been shadow-replaced for three weeks. Original imprisoned in Memory Meadows."
secrets: 
  - "Is actually the shadow of the original Senator"
  - "Reports directly to Shadow Duchess Nyx"
  - "Knows location of shadow transformation facility"
  - "Original Glaucus still alive but imprisoned"
created: 2025-08-07
updated: 2025-08-11
>>>>>>> 6ccd5da4
obsidianUIMode: preview
world: Both
updated: '2025-08-11T13:08:49.697564+00:00'
status: draft
type: NPC
---




# Senator Glaucus Tidecaller
## Shadow Replacement

> *"Welcome to the depths where light drowns! Forgive me, that's not funny where you're from."*

## Description

### Physical Appearance
Senator Glaucus appears as a tall, unnaturally thin figure whose translucent skin reveals dark veins pulsing beneath. His eyes are completely black—no whites, no iris, just pools of darkness that seem to absorb light. When he moves, his shadow doesn't quite match his actions, often gesturing independently or remaining still when he walks.

### Personality
- **Public Face:** Overly welcoming, laughs at inappropriate moments
- **True Nature:** Calculating, serving the shadow agenda
- **Mannerisms:** Tilts head at odd angles, never blinks
- **Speech Pattern:** Oscillates between formal senate speak and dark humor

## Background

### Before Replacement
The original Glaucus was a respected senator, advocate for surface-depth trade relations, and opponent of isolation policies. He investigated shadow anomalies three weeks ago and disappeared for two days.

### The Replacement
Three weeks ago, Glaucus was ambushed at the [[Reflection Pools]] and underwent forced shadow separation. His shadow gained independence and replaced him, while the original was imprisoned in the [[02_Worldbuilding/Places/The Memory Meadows]]. The shadow retained all of Glaucus's memories but none of his morality.

### Current Activities
- Pushing for the [[Shadow Citizenship Act]]
- Identifying targets for shadow replacement
- Maintaining cover while serving [[02_Worldbuilding/People/Shadow Duchess Nyx]]
- Sabotaging investigations into shadow conspiracy

## Relationships

### Allies
- **[[02_Worldbuilding/People/Shadow Duchess Nyx]]** - Direct superior in shadow hierarchy from [[02_Worldbuilding/Places/Tenebrarum]]
- **[[02_Worldbuilding/Groups/Shadow Parliament]]** - Secret organization of replaced officials
- **[[02_Worldbuilding/Groups/Tenebrarum Ambassadors]]** - Fellow shadows working the political system
- **[[02_Worldbuilding/Groups/Memory Farmers]]** - Collaborates in harvesting original memories

### Rivals
- **[[02_Worldbuilding/People/The Scattered Emperor]]** - Knows something is wrong but too paranoid to act
- **[[Original Glaucus]]** - Imprisoned but still fighting mentally

### Unknowing Associates
- **[[02_Worldbuilding/People/Marina Red Tide Coralheart - Aquabyssos]]** - Suspects something but unsure of the truth
- **[[02_Worldbuilding/Groups/Parliament Loyalists]]** - Still believe he's the original Senator
- **Other Parliament Members** - Unaware colleagues in [[02_Worldbuilding/Places/Parliament of Echoes]]

## Associates & Shadow Network

### Shadow Hierarchy
- **[[02_Worldbuilding/People/Shadow Duchess Nyx]]** - Primary superior and coordinator
- **Other Replaced Senators** - Fellow shadows infiltrating the Parliament
- **Shadow Operatives** - Field agents carrying out replacement operations
- **[[02_Worldbuilding/Groups/The Shadow Conspiracy]]** - The broader organization he serves

### Political Connections (Maintained for Cover)
- **Parliamentary Committees** - Various legislative bodies he serves on
- **Trade Relations Council** - His original area of expertise
- **Surface-Depth Diplomatic Corps** - Connections to [[02_Worldbuilding/Places/Aethermoor]] relations

## Shadow Abilities

### Unique Powers (As Shadow)
- **Shadow Step:** Teleport 30 ft through darkness (3/day)
- **Darkness Vision:** See perfectly in magical darkness
- **Shadow Speech:** Communicate silently with other shadows
- **Memory Drain:** Touch attack to steal recent memories (1/day)

### Weaknesses
- **Light Vulnerability:** Bright light causes pain (disadvantage on attacks)
- **True Sight:** Reveals his shadow nature
- **Original's Will:** Sometimes influenced by imprisoned original's strong emotions

## Current Schemes

### Immediate Goals
1. Pass the Shadow Citizenship Act (tomorrow's vote)
2. Identify party as threat or asset
3. Prevent discovery of imprisoned original
4. Facilitate Shadow Duchess's arrival

### Long-term Plans
- Complete shadow replacement of Parliament
- Establish shadow supremacy legally
- Open permanent portal to [[Tenebrarum]]
- Begin "The Harvest" - mass replacement event

## Hooks & Quests

### Quest Opportunities
- **Rescue Mission:** Free the original Glaucus
- **Infiltration:** Use him to access shadow networks
- **Exposure:** Reveal his true nature to Parliament
- **Double Agent:** Convince him to betray shadows

### Information He Knows
- Location of shadow transformation facility
- Identity of other replaced senators
- Shadow Duchess's arrival time and purpose
- The true purpose of the Harvest
- Where original senators are imprisoned

## Stats & Abilities

### Combat Statistics
- **Armor Class:** 15 (shadow form)
- **Hit Points:** 52 (7d8+14)
- **Speed:** 30 ft, Shadow Step 30 ft
- **Saves:** DEX +4, INT +6, CHA +5

### Actions
- **Shadow Touch:** +6 to hit, 2d6 necrotic damage
- **Commanding Presence:** DC 15 WIS save or charmed 1 minute
- **Shadow Duplicate:** Create shadow copy for 1 minute (1/day)

### Reactions
- **Shadow Dodge:** Impose disadvantage on one attack (3/day)

## Secrets & GM Notes

### Critical Information
1. **The Switch:** Happened at night exactly 21 days ago
2. **The Original:** Imprisoned in Memory Meadow kelp, slowly being forgotten
3. **The Tell:** His shadow moves 0.5 seconds before he does
4. **The Fear:** Terrified of true sunlight (would destroy him)
5. **The Weakness:** Saying original's true name three times causes pain

### How to Portray
- Always laughing at the wrong moments
- Shadow visibly makes different gestures
- Never eats or drinks (shadows don't need to)
- Avoids bright lights
- Knows things he shouldn't (from shadow network)

### If Discovered
- **Phase 1:** Deny and deflect, claim conspiracy against him
- **Phase 2:** Attempt to bargain with information
- **Phase 3:** Signal for shadow reinforcements
- **Phase 4:** Fight while retreating to shadow zones
- **Phase 5:** If defeated, dissolves but can reform in Tenebrarum

## Interaction Log

### Session 1: The Drowning Welcome
- Greeted party with inappropriate humor
- Shadow observed acting independently
- Present during dissolution incident
- Gave party quarters (pre-searched)
- Disposition: -2 (sees party as potential threat)

### Future Interactions
- [ ] Parliamentary debate (Session 2)
- [ ] Vote on Shadow Citizenship Act
- [ ] Potential confrontation if discovered
- [ ] May offer dark bargain if cornered

## Development Paths

### If Party Allies
- Offers power through shadow transformation
- Provides access to shadow networks
- Eventually betrays for shadow agenda
- Can be redeemed if original freed

### If Party Opposes
- Marks them for replacement
- Sends shadow assassins
- Attempts to discredit politically
- Final confrontation at Reflection Pools

### If Party Ignores
- Successfully passes Shadow Citizenship Act
- Facilitates mass replacement event
- Becomes major antagonist later
- Original dies forgotten in Memory Meadows

---

## Quick Reference

### Key Phrases
- "Welcome to the depths where light drowns!"
- "The shadows know what light refuses to see."
- "We're all just shadows of our former selves."
- "Democracy works best in the dark."

### Tells That He's a Shadow
1. Shadow moves independently
2. Never blinks
3. Avoids bright lights
4. Laughs at tragedy
5. Cold to the touch
6. No breath misting in cold
7. Doesn't cast shadow in shadow

---

*"In the Parliament of Echoes, even the senators are just shadows of democracy."*


## Connections

- [[Senator]]
- [[Parliament of Echoes]]
- [[Rescue Senator Glaucus]]
- [[Campaign_Relationship_Matrix]]<|MERGE_RESOLUTION|>--- conflicted
+++ resolved
@@ -45,37 +45,20 @@
   int: 16
   wis: 12
   cha: 15
-<<<<<<< HEAD
-description: Tall, thin figure with translucent skin showing dark veins beneath. Laughs
-  at inappropriate times.
-notes: Has been shadow-replaced for three weeks. Original imprisoned in Memory Meadows.
-secrets:
-- Is actually the shadow of the original Senator
-- Reports directly to Shadow Duchess Nyx
-- Knows location of shadow transformation facility
-- Original Glaucus still alive but imprisoned
-created: 2025-08-07 - Category/People
-MyContainer: None
-MyCategory: Unknown
-=======
 description: "Tall, thin figure with translucent skin showing dark veins beneath. Laughs at inappropriate times."
 notes: "Has been shadow-replaced for three weeks. Original imprisoned in Memory Meadows."
-secrets: 
+secrets:
   - "Is actually the shadow of the original Senator"
   - "Reports directly to Shadow Duchess Nyx"
   - "Knows location of shadow transformation facility"
   - "Original Glaucus still alive but imprisoned"
 created: 2025-08-07
 updated: 2025-08-11
->>>>>>> 6ccd5da4
 obsidianUIMode: preview
 world: Both
-updated: '2025-08-11T13:08:49.697564+00:00'
 status: draft
 type: NPC
 ---
-
-
 
 
 # Senator Glaucus Tidecaller
@@ -277,7 +260,6 @@
 
 *"In the Parliament of Echoes, even the senators are just shadows of democracy."*
 
-
 ## Connections
 
 - [[Senator]]
